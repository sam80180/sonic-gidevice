/*
 *  sonic-gidevice  Connect to your iOS Devices.
 *  Copyright (C) 2022 SonicCloudOrg
 *
 *  This program is free software: you can redistribute it and/or modify
 *  it under the terms of the GNU General Public License as published by
 *  the Free Software Foundation, either version 3 of the License, or
 *  (at your option) any later version.
 *
 *  This program is distributed in the hope that it will be useful,
 *  but WITHOUT ANY WARRANTY; without even the implied warranty of
 *  MERCHANTABILITY or FITNESS FOR A PARTICULAR PURPOSE.  See the
 *  GNU General Public License for more details.
 *
 *  You should have received a copy of the GNU General Public License
 *  along with this program.  If not, see <https://www.gnu.org/licenses/>.
 */
package giDevice

import (
	"bytes"
	"context"
	"encoding/binary"
	"errors"
	"fmt"
	"io"
	"log"
	"net"
	"os"
	"path"
	"strings"
	"time"

	"github.com/SonicCloudOrg/sonic-gidevice/pkg/ipa"
	"github.com/SonicCloudOrg/sonic-gidevice/pkg/libimobiledevice"
	"github.com/SonicCloudOrg/sonic-gidevice/pkg/nskeyedarchiver"
	uuid "github.com/satori/go.uuid"
	"howett.net/plist"
)

const LockdownPort = 62078

var _ Device = (*device)(nil)

func newDevice(client *libimobiledevice.UsbmuxClient, properties DeviceProperties) *device {
	return &device{
		umClient:   client,
		properties: &properties,
	}
}

<<<<<<< HEAD
func NewRemoteConnect(ip string, port int, timeout int) *device {
	client, err := libimobiledevice.NewUsbmuxClient(fmt.Sprintf("%s:%d", ip, port), time.Duration(timeout)*time.Second)
=======
func NewRemoteConnect(ip string, port int) *device {
	client, err := libimobiledevice.NewUsbmuxClient(fmt.Sprintf("%s:%d", ip, port))
>>>>>>> 3de42ec1
	if err != nil {
		log.Panic(err)
	}

	clientConnectInit(client.InnerConn())

	devicePropertiesPacket, err := client.ReceivePacket()
	if err != nil {
		log.Panic(err)
	}
	var properties = &DeviceProperties{}
	err = devicePropertiesPacket.Unmarshal(properties)
	if err != nil {
		log.Panic(err)
	}
	buffer := new(bytes.Buffer)
	data, err1 := client.InnerConn().Read(4)
	if err1 != nil {
		log.Panic(err1)
	}
	buffer.Write(data)
	var remoteLockdownPort uint32
	if err = binary.Read(buffer, binary.LittleEndian, &remoteLockdownPort); err != nil {
		log.Panic(err)
	}
	dev := newDevice(client, *properties)
	dev.remoteAddr = fmt.Sprintf("%s:%d", ip, remoteLockdownPort)
	return dev
}

type device struct {
	remoteAddr     string
	umClient       *libimobiledevice.UsbmuxClient
	lockdownClient *libimobiledevice.LockdownClient

	properties *DeviceProperties

	lockdown          *lockdown
	imageMounter      ImageMounter
	screenshot        Screenshot
	simulateLocation  SimulateLocation
	installationProxy InstallationProxy
	instruments       Instruments
	afc               Afc
	houseArrest       HouseArrest
	syslogRelay       SyslogRelay
	diagnosticsRelay  DiagnosticsRelay
	springBoard       SpringBoard
	crashReportMover  CrashReportMover
	pcapd             Pcapd
	webInspector      WebInspector
	perfd             []Perfd
}

func (d *device) Properties() DeviceProperties {
	return *d.properties
}

func (d *device) NewConnect(port int, timeout ...time.Duration) (InnerConn, error) {

	newClient, err := libimobiledevice.NewUsbmuxClient(d.remoteAddr, timeout...)
	if err != nil {
		return nil, err
	}

	if d.remoteAddr != "" {
		clientConnectInit(newClient.InnerConn())
	}

	var pkt libimobiledevice.Packet
	if pkt, err = newClient.NewPlistPacket(
		newClient.NewConnectRequest(d.properties.DeviceID, port),
	); err != nil {
		newClient.Close()
		return nil, err
	}

	if err = newClient.SendPacket(pkt); err != nil {
		newClient.Close()
		return nil, err
	}

	if _, err = newClient.ReceivePacket(); err != nil {
		newClient.Close()
		return nil, err
	}

	return newClient.InnerConn(), err
}

func (d *device) ReadPairRecord() (pairRecord *PairRecord, err error) {
	var pkt libimobiledevice.Packet
	if pkt, err = d.umClient.NewPlistPacket(
		d.umClient.NewReadPairRecordRequest(d.properties.SerialNumber),
	); err != nil {
		return nil, err
	}

	if err = d.umClient.SendPacket(pkt); err != nil {
		return nil, err
	}

	var respPkt libimobiledevice.Packet
	if respPkt, err = d.umClient.ReceivePacket(); err != nil {
		return nil, err
	}

	var reply = struct {
		Data []byte `plist:"PairRecordData"`
	}{}
	if err = respPkt.Unmarshal(&reply); err != nil {
		return nil, err
	}

	var record PairRecord
	if _, err = plist.Unmarshal(reply.Data, &record); err != nil {
		return nil, err
	}

	pairRecord = &record
	return
}

func (d *device) SavePairRecord(pairRecord *PairRecord) (err error) {
	var data []byte
	if data, err = plist.Marshal(pairRecord, plist.XMLFormat); err != nil {
		return err
	}

	var pkt libimobiledevice.Packet
	if pkt, err = d.umClient.NewPlistPacket(
		d.umClient.NewSavePairRecordRequest(d.properties.SerialNumber, d.properties.DeviceID, data),
	); err != nil {
		return err
	}

	if err = d.umClient.SendPacket(pkt); err != nil {
		return err
	}

	if _, err = d.umClient.ReceivePacket(); err != nil {
		return err
	}

	return
}

func (d *device) DeletePairRecord() (err error) {
	var pkt libimobiledevice.Packet
	if pkt, err = d.umClient.NewPlistPacket(
		d.umClient.NewDeletePairRecordRequest(d.properties.SerialNumber),
	); err != nil {
		return err
	}

	if err = d.umClient.SendPacket(pkt); err != nil {
		return err
	}

	if _, err = d.umClient.ReceivePacket(); err != nil {
		return err
	}

	return
}

func (d *device) lockdownService() (lockdown Lockdown, err error) {
	// if d.lockdown != nil {
	// 	return d.lockdown, nil
	// }

	var innerConn InnerConn
	if innerConn, err = d.NewConnect(LockdownPort, 0); err != nil {
		return nil, err
	}
	d.lockdownClient = libimobiledevice.NewLockdownClient(innerConn)
	d.lockdown = newLockdown(d)
	_, err = d.lockdown._getProductVersion()
	lockdown = d.lockdown
	return
}

func (d *device) QueryType() (LockdownType, error) {
	if _, err := d.lockdownService(); err != nil {
		return LockdownType{}, err
	}
	return d.lockdown.QueryType()
}

func (d *device) GetValue(domain, key string) (v interface{}, err error) {
	if _, err = d.lockdownService(); err != nil {
		return nil, err
	}
	if d.lockdown.pairRecord == nil {
		if err = d.lockdown.handshake(); err != nil {
			return nil, err
		}
	}
	if err = d.lockdown.startSession(d.lockdown.pairRecord); err != nil {
		return nil, err
	}
	if v, err = d.lockdown.GetValue(domain, key); err != nil {
		return nil, err
	}
	err = d.lockdown.stopSession()
	return
}

func (d *device) Pair() (pairRecord *PairRecord, err error) {
	if _, err = d.lockdownService(); err != nil {
		return nil, err
	}
	return d.lockdown.Pair()
}

func (d *device) imageMounterService() (imageMounter ImageMounter, err error) {
	if d.imageMounter != nil {
		return d.imageMounter, nil
	}
	if _, err = d.lockdownService(); err != nil {
		return nil, err
	}
	if d.imageMounter, err = d.lockdown.ImageMounterService(); err != nil {
		return nil, err
	}
	imageMounter = d.imageMounter
	return
}

func (d *device) Images(imgType ...string) (imageSignatures [][]byte, err error) {
	if _, err = d.imageMounterService(); err != nil {
		return nil, err
	}
	if len(imgType) == 0 {
		imgType = []string{"Developer"}
	}
	return d.imageMounter.Images(imgType[0])
}

func (d *device) MountDeveloperDiskImage(dmgPath string, signaturePath string) (err error) {
	if _, err = d.imageMounterService(); err != nil {
		return err
	}
	devImgPath := "/private/var/mobile/Media/PublicStaging/staging.dimage"
	return d.imageMounter.UploadImageAndMount("Developer", devImgPath, dmgPath, signaturePath)
}

func (d *device) screenshotService() (screenshot Screenshot, err error) {
	if d.screenshot != nil {
		return d.screenshot, nil
	}

	if _, err = d.lockdownService(); err != nil {
		return nil, err
	}
	if d.screenshot, err = d.lockdown.ScreenshotService(); err != nil {
		return nil, err
	}
	screenshot = d.screenshot
	return
}

func (d *device) Screenshot() (raw *bytes.Buffer, err error) {
	if _, err = d.screenshotService(); err != nil {
		return nil, err
	}
	return d.screenshot.Take()
}

func (d *device) simulateLocationService() (simulateLocation SimulateLocation, err error) {
	if d.simulateLocation != nil {
		return d.simulateLocation, nil
	}
	if _, err = d.lockdownService(); err != nil {
		return nil, err
	}
	if d.simulateLocation, err = d.lockdown.SimulateLocationService(); err != nil {
		return nil, err
	}
	simulateLocation = d.simulateLocation
	return
}

func (d *device) SimulateLocationUpdate(longitude float64, latitude float64, coordinateSystem ...CoordinateSystem) (err error) {
	if _, err = d.simulateLocationService(); err != nil {
		return err
	}
	return d.simulateLocation.Update(longitude, latitude, coordinateSystem...)
}

func (d *device) SimulateLocationRecover() (err error) {
	if _, err = d.simulateLocationService(); err != nil {
		return err
	}
	return d.simulateLocation.Recover()
}

func (d *device) installationProxyService() (installationProxy InstallationProxy, err error) {
	if d.installationProxy != nil {
		return d.installationProxy, nil
	}
	if _, err = d.lockdownService(); err != nil {
		return nil, err
	}
	if d.installationProxy, err = d.lockdown.InstallationProxyService(); err != nil {
		return nil, err
	}
	installationProxy = d.installationProxy
	return
}

func (d *device) InstallationProxyBrowse(opts ...InstallationProxyOption) (currentList []interface{}, err error) {
	if _, err = d.installationProxyService(); err != nil {
		return nil, err
	}
	return d.installationProxy.Browse(opts...)
}

func (d *device) InstallationProxyLookup(opts ...InstallationProxyOption) (lookupResult interface{}, err error) {
	if _, err = d.installationProxyService(); err != nil {
		return nil, err
	}
	return d.installationProxy.Lookup(opts...)
}

func (d *device) newInstrumentsService() (instruments Instruments, err error) {
	// NOTICE: each instruments service should have individual connection, otherwise it will be blocked
	if _, err = d.lockdownService(); err != nil {
		return
	}
	return d.lockdown.InstrumentsService()
}

func (d *device) instrumentsService() (instruments Instruments, err error) {
	if d.instruments != nil {
		return d.instruments, nil
	}
	if d.instruments, err = d.newInstrumentsService(); err != nil {
		return nil, err
	}
	instruments = d.instruments
	return
}

func (d *device) AppLaunch(bundleID string, opts ...AppLaunchOption) (pid int, err error) {
	if _, err = d.instrumentsService(); err != nil {
		return 0, err
	}
	return d.instruments.AppLaunch(bundleID, opts...)
}

func (d *device) AppKill(pid int) (err error) {
	if _, err = d.instrumentsService(); err != nil {
		return err
	}
	return d.instruments.AppKill(pid)
}

func (d *device) AppRunningProcesses() (processes []Process, err error) {
	if _, err = d.instrumentsService(); err != nil {
		return nil, err
	}
	return d.instruments.AppRunningProcesses()
}

func (d *device) AppList(opts ...AppListOption) (apps []Application, err error) {
	if _, err = d.instrumentsService(); err != nil {
		return nil, err
	}
	return d.instruments.AppList(opts...)
}

func (d *device) DeviceInfo() (devInfo *DeviceInfo, err error) {
	if _, err = d.instrumentsService(); err != nil {
		return nil, err
	}
	return d.instruments.DeviceInfo()
}

func (d *device) testmanagerdService() (testmanagerd Testmanagerd, err error) {
	if _, err = d.lockdownService(); err != nil {
		return nil, err
	}
	if testmanagerd, err = d.lockdown.TestmanagerdService(); err != nil {
		return nil, err
	}
	return
}

func (d *device) Share(port int) error {

	ln, err := net.Listen("tcp", fmt.Sprintf(":%d", port))
	if err != nil {
		return err
	}
	address, err := net.ResolveTCPAddr("tcp", fmt.Sprintf("%s:0", "0.0.0.0"))
	if err != nil {
		return err
	}

	lockdownLn, err := net.ListenTCP("tcp", address)
	if err != nil {
		return err
	}
	go func() {
		err = d.shareBaseTcpServer(ln, lockdownLn.Addr().(*net.TCPAddr).Port)
		if err != nil {
			log.Panic(err)
		}
	}()

	return d.shareServer(lockdownLn)
}

func (d *device) shareBaseTcpServer(ln net.Listener, serverPort int) error {
	defer ln.Close()
	for {
		conn, err := ln.Accept()
		if err != nil {
			return err
		}
		remoteAddress := conn.RemoteAddr().String()
		if debugFlag {
			log.Printf("Incomming base request from: %v\n", remoteAddress)
		}

		var remoteUsb = libimobiledevice.NewRemoteUsbmuxConn(conn)
		localUsb, err := libimobiledevice.NewUsbmuxClient("", 0)
		if err != nil {
			log.Panic(err)
		}

		if !serverCheckInit(remoteUsb.InnerConn()) {
			continue
		}

		propertiesPacket, err := remoteUsb.NewPlistPacket(d.properties)
		if err != nil {
			log.Panic(err)
		}
		err = remoteUsb.SendPacket(propertiesPacket)
		if err != nil {
			log.Panic(err)
		}

		buf := new(bytes.Buffer)
		b := make([]byte, 4)
		binary.LittleEndian.PutUint32(b, uint32(serverPort))
		buf.Write(b)
		_, err = conn.Write(buf.Bytes())
		if err != nil {
			log.Panic(err)
		}
		forwardingData(conn, localUsb.RawConn())
	}
}

func (d *device) shareServer(ln net.Listener) error {
	defer ln.Close()
	for {
		conn, err := ln.Accept()
		if err != nil {
			return err
		}
		remoteAddress := conn.RemoteAddr().String()

		var remoteUsb = libimobiledevice.NewRemoteUsbmuxConn(conn)

		if !serverCheckInit(remoteUsb.InnerConn()) {
			remoteUsb.Close()
			continue
		}

		if debugFlag {
			log.Printf("Incomming server request from: %v\n", remoteAddress)
		}

		newClient, err := libimobiledevice.NewUsbmuxClient("", 0)
		if err != nil {
			log.Panic(err)
		}

		rConn := newClient.RawConn()
		rConn.SetDeadline(time.Time{})
		forwardingData(conn, rConn)
	}
}

func (d *device) AfcService() (afc Afc, err error) {
	if d.afc != nil {
		return d.afc, nil
	}
	if _, err = d.lockdownService(); err != nil {
		return nil, err
	}
	if d.afc, err = d.lockdown.AfcService(); err != nil {
		return nil, err
	}
	afc = d.afc
	return
}

func (d *device) AppInstall(ipaPath string) (err error) {
	if _, err = d.AfcService(); err != nil {
		return err
	}

	stagingPath := "PublicStaging"
	if _, err = d.afc.Stat(stagingPath); err != nil {
		if err != ErrAfcStatNotExist {
			return err
		}
		if err = d.afc.Mkdir(stagingPath); err != nil {
			return fmt.Errorf("app install: %w", err)
		}
	}

	var info map[string]interface{}
	if info, err = ipa.Info(ipaPath); err != nil {
		return err
	}
	bundleID, ok := info["CFBundleIdentifier"]
	if !ok {
		return errors.New("can't find 'CFBundleIdentifier'")
	}

	installationPath := path.Join(stagingPath, fmt.Sprintf("%s.ipa", bundleID))

	var data []byte
	if data, err = os.ReadFile(ipaPath); err != nil {
		return err
	}
	if err = d.afc.WriteFile(installationPath, data, AfcFileModeWr); err != nil {
		return err
	}

	if _, err = d.installationProxyService(); err != nil {
		return err
	}

	return d.installationProxy.Install(fmt.Sprintf("%s", bundleID), installationPath)
}

func (d *device) AppUninstall(bundleID string) (err error) {
	if _, err = d.installationProxyService(); err != nil {
		return err
	}

	return d.installationProxy.Uninstall(bundleID)
}

func (d *device) HouseArrestService() (houseArrest HouseArrest, err error) {
	if d.houseArrest != nil {
		return d.houseArrest, nil
	}
	if _, err = d.lockdownService(); err != nil {
		return nil, err
	}
	if d.houseArrest, err = d.lockdown.HouseArrestService(); err != nil {
		return nil, err
	}
	houseArrest = d.houseArrest
	return
}

func (d *device) syslogRelayService() (syslogRelay SyslogRelay, err error) {
	if d.syslogRelay != nil {
		return d.syslogRelay, nil
	}
	if _, err = d.lockdownService(); err != nil {
		return nil, err
	}
	if d.syslogRelay, err = d.lockdown.SyslogRelayService(); err != nil {
		return nil, err
	}
	syslogRelay = d.syslogRelay
	return
}

func (d *device) Syslog() (lines <-chan string, err error) {
	if _, err = d.syslogRelayService(); err != nil {
		return nil, err
	}
	return d.syslogRelay.Lines(), nil
}

func (d *device) SyslogStop() {
	if d.syslogRelay == nil {
		return
	}
	d.syslogRelay.Stop()
}

func (d *device) Reboot() (err error) {
	if _, err = d.lockdownService(); err != nil {
		return
	}
	if d.diagnosticsRelay, err = d.lockdown.DiagnosticsRelayService(); err != nil {
		return
	}
	if err = d.diagnosticsRelay.Reboot(); err != nil {
		return
	}
	return
}

func (d *device) Shutdown() (err error) {
	if _, err = d.lockdownService(); err != nil {
		return
	}
	if d.diagnosticsRelay, err = d.lockdown.DiagnosticsRelayService(); err != nil {
		return
	}
	if err = d.diagnosticsRelay.Shutdown(); err != nil {
		return
	}
	return
}

func (d *device) springBoardService() (springBoard SpringBoard, err error) {
	if d.springBoard != nil {
		return d.springBoard, nil
	}
	if _, err = d.lockdownService(); err != nil {
		return nil, err
	}
	if d.springBoard, err = d.lockdown.SpringBoardService(); err != nil {
		return nil, err
	}
	springBoard = d.springBoard
	return
}

func (d *device) GetIconPNGData(bundleId string) (raw *bytes.Buffer, err error) {
	if _, err = d.lockdownService(); err != nil {
		return
	}
	if d.springBoard, err = d.lockdown.SpringBoardService(); err != nil {
		return
	}
	if raw, err = d.springBoard.GetIconPNGData(bundleId); err != nil {
		return
	}
	return
}

func (d *device) GetInterfaceOrientation() (orientation libimobiledevice.OrientationState, err error) {
	if _, err = d.springBoardService(); err != nil {
		return
	}
	if orientation, err = d.springBoard.GetInterfaceOrientation(); err != nil {
		return
	}
	return
}

func (d *device) WebInspectorService() (webInspector WebInspector, err error) {
	if d.webInspector != nil {
		return d.webInspector, nil
	}
	if _, err = d.lockdownService(); err != nil {
		return nil, err
	}
	if d.webInspector, err = d.lockdown.WebInspectorService(); err != nil {
		return nil, err
	}
	webInspector = d.webInspector
	return
}

func (d *device) PcapdService() (pcapd Pcapd, err error) {
	// if d.pcapd != nil {
	// 	return d.pcapd, nil
	// }
	if _, err = d.lockdownService(); err != nil {
		return nil, err
	}
	if d.pcapd, err = d.lockdown.PcapdService(); err != nil {
		return nil, err
	}
	pcapd = d.pcapd
	return
}

func (d *device) Pcap() (lines <-chan []byte, err error) {
	if _, err = d.PcapdService(); err != nil {
		return nil, err
	}
	return d.pcapd.Packet(), nil
}

func (d *device) PcapStop() {
	if d.pcapd == nil {
		return
	}
	d.pcapd.Stop()
}

func (d *device) crashReportMoverService() (crashReportMover CrashReportMover, err error) {
	if d.crashReportMover != nil {
		return d.crashReportMover, nil
	}
	if _, err = d.lockdownService(); err != nil {
		return nil, err
	}
	if d.crashReportMover, err = d.lockdown.CrashReportMoverService(); err != nil {
		return nil, err
	}
	crashReportMover = d.crashReportMover
	return
}

func (d *device) MoveCrashReport(hostDir string, opts ...CrashReportMoverOption) (err error) {
	if _, err = d.crashReportMoverService(); err != nil {
		return err
	}
	return d.crashReportMover.Move(hostDir, opts...)
}

func (d *device) PerfStart(opts ...PerfOption) (data <-chan []byte, err error) {
	perfOptions := defaulPerfOption()
	for _, fn := range opts {
		fn(perfOptions)
	}

	// wait until get pid for bundle id
	if perfOptions.BundleID != "" {
		instruments, err := d.newInstrumentsService()
		if err != nil {
			fmt.Printf("get pid by bundle id failed: %v\n", err)
			os.Exit(1)
		}

		for {
			pid, err := instruments.getPidByBundleID(perfOptions.BundleID)
			if err != nil {
				time.Sleep(1 * time.Second)
				continue
			}
			perfOptions.Pid = pid
			break
		}
	}

	// processAttributes must contain pid, or it can't get process info, reason unknown
	if !containString(perfOptions.ProcessAttributes, "pid") {
		perfOptions.ProcessAttributes = append(perfOptions.ProcessAttributes, "pid")
	}

	outCh := make(chan []byte, 100)

	if perfOptions.SysCPU || perfOptions.SysMem || perfOptions.SysDisk ||
		perfOptions.SysNetwork || len(perfOptions.ProcessAttributes) > 1 {

		if perfOptions.SysDisk {
			diskAttr := []string{ // disk
				"diskBytesRead",
				"diskBytesWritten",
				"diskReadOps",
				"diskWriteOps"}
			perfOptions.SystemAttributes = append(perfOptions.SystemAttributes, diskAttr...)
		}

		if perfOptions.SysNetwork {
			networkAttr := []string{ // network
				"netBytesIn",
				"netBytesOut",
				"netPacketsIn",
				"netPacketsOut"}
			perfOptions.SystemAttributes = append(perfOptions.SystemAttributes, networkAttr...)
		}
		perfd, err := d.newPerfdSysmontap(perfOptions)
		if err != nil {
			return nil, err
		}
		data, err := perfd.Start()
		if err != nil {
			return nil, err
		}
		go func() {
			for {
				outCh <- (<-data)
			}
		}()
		d.perfd = append(d.perfd, perfd)
	}

	if perfOptions.Network {
		perfd, err := d.newPerfdNetworking(perfOptions)
		if err != nil {
			return nil, err
		}
		data, err := perfd.Start()
		if err != nil {
			return nil, err
		}
		go func() {
			for {
				outCh <- (<-data)
			}
		}()
		d.perfd = append(d.perfd, perfd)
	}

	if perfOptions.FPS || perfOptions.gpu {
		perfd, err := d.newPerfdGraphicsOpengl(perfOptions)
		if err != nil {
			return nil, err
		}
		data, err := perfd.Start()
		if err != nil {
			return nil, err
		}
		go func() {
			for {
				outCh <- (<-data)
			}
		}()
		d.perfd = append(d.perfd, perfd)
	}

	return outCh, nil
}

func (d *device) PerfStop() {
	if d.perfd == nil {
		return
	}
	for _, p := range d.perfd {
		p.Stop()
	}
}

func (d *device) XCTest(bundleID string, opts ...XCTestOption) (out <-chan string, cancel context.CancelFunc, err error) {
	xcTestOpt := defaultXCTestOption()
	for _, fn := range opts {
		fn(xcTestOpt)
	}

	ctx, cancelFunc := context.WithCancel(context.TODO())
	_out := make(chan string)

	xcodeVersion := uint64(30)

	var tmSrv1 Testmanagerd
	if tmSrv1, err = d.testmanagerdService(); err != nil {
		return _out, cancelFunc, err
	}

	var xcTestManager1 XCTestManagerDaemon
	if xcTestManager1, err = tmSrv1.newXCTestManagerDaemon(); err != nil {
		return _out, cancelFunc, err
	}

	var version []int
	if version, err = d.lockdown._getProductVersion(); err != nil {
		return _out, cancelFunc, err
	}

	if DeviceVersion(version...) >= DeviceVersion(11, 0, 0) {
		if err = xcTestManager1.initiateControlSession(xcodeVersion); err != nil {
			return _out, cancelFunc, err
		}
	}

	var tmSrv2 Testmanagerd
	if tmSrv2, err = d.testmanagerdService(); err != nil {
		return _out, cancelFunc, err
	}

	var xcTestManager2 XCTestManagerDaemon
	if xcTestManager2, err = tmSrv2.newXCTestManagerDaemon(); err != nil {
		return _out, cancelFunc, err
	}

	xcTestManager2.registerCallback("_XCT_logDebugMessage:", func(m libimobiledevice.DTXMessageResult) {
		// more information ( each operation )
		// fmt.Println("###### xcTestManager2 ### -->", m)
		if strings.Contains(fmt.Sprintf("%s", m), "Received test runner ready reply with error: (null)") {
			// fmt.Println("###### xcTestManager2 ### -->", fmt.Sprintf("%v", m.Aux[0]))
			time.Sleep(time.Second)
			if err = xcTestManager2.startExecutingTestPlan(xcodeVersion); err != nil {
				debugLog(fmt.Sprintf("startExecutingTestPlan %d: %s", xcodeVersion, err))
				return
			}
		}
	})
	xcTestManager2.registerCallback("_Golang-iDevice_Unregistered", func(m libimobiledevice.DTXMessageResult) {
		// more information
		//  _XCT_testRunnerReadyWithCapabilities:
		//  _XCT_didBeginExecutingTestPlan
		//  _XCT_didBeginInitializingForUITesting
		//  _XCT_testSuite:didStartAt:
		//  _XCT_testCase:method:willStartActivity:
		//  _XCT_testCase:method:didFinishActivity:
		//  _XCT_testCaseDidStartForTestClass:method:
		// fmt.Println("###### xcTestManager2 ### _Unregistered -->", m)
	})

	sessionId := uuid.NewV4()
	if err = xcTestManager2.initiateSession(xcodeVersion, nskeyedarchiver.NewNSUUID(sessionId.Bytes())); err != nil {
		return _out, cancelFunc, err
	}

	if _, err = d.installationProxyService(); err != nil {
		return _out, cancelFunc, err
	}

	var vResult interface{}
	if vResult, err = d.installationProxy.Lookup(WithBundleIDs(bundleID)); err != nil {
		return _out, cancelFunc, err
	}

	lookupResult := vResult.(map[string]interface{})
	lookupResult = lookupResult[bundleID].(map[string]interface{})
	appContainer := lookupResult["Container"].(string)
	appPath := lookupResult["Path"].(string)

	var pathXCTestCfg string
	if pathXCTestCfg, err = d._uploadXCTestConfiguration(bundleID, sessionId, lookupResult); err != nil {
		return _out, cancelFunc, err
	}

	if _, err = d.instrumentsService(); err != nil {
		return _out, cancelFunc, err
	}

	if err = d.instruments.appProcess(bundleID); err != nil {
		return _out, cancelFunc, err
	}

	pathXCTestConfiguration := appContainer + pathXCTestCfg

	appEnv := map[string]interface {
	}{
		"CA_ASSERT_MAIN_THREAD_TRANSACTIONS": "0",
		"CA_DEBUG_TRANSACTIONS":              "0",
		"DYLD_FRAMEWORK_PATH":                appPath + "/Frameworks:",
		"DYLD_LIBRARY_PATH":                  appPath + "/Frameworks",
		"NSUnbufferedIO":                     "YES",
		"SQLITE_ENABLE_THREAD_ASSERTIONS":    "1",
		"WDA_PRODUCT_BUNDLE_IDENTIFIER":      "",
		"XCTestConfigurationFilePath":        pathXCTestConfiguration, // Running tests with active test configuration:
		// "XCTestBundlePath":        fmt.Sprintf("%s/PlugIns/%s.xctest", appPath, name), // !!! ERROR
		// "XCTestSessionIdentifier": sessionId.String(), // !!! ERROR
		// "XCTestSessionIdentifier":  "",
		"XCODE_DBG_XPC_EXCLUSIONS": "com.apple.dt.xctestSymbolicator",
		"MJPEG_SERVER_PORT":        "",
		"USE_PORT":                 "",
		"LLVM_PROFILE_FILE":        appContainer + "/tmp/%p.profraw",
	}
	if DeviceVersion(version...) >= DeviceVersion(11, 0, 0) {
		appEnv["DYLD_INSERT_LIBRARIES"] = "/Developer/usr/lib/libMainThreadChecker.dylib"
		appEnv["OS_ACTIVITY_DT_MODE"] = "YES"
	}
	appArgs := []interface{}{
		"-NSTreatUnknownArgumentsAsOpen", "NO",
		"-ApplePersistenceIgnoreState", "YES",
	}
	appOpt := map[string]interface{}{
		"StartSuspendedKey": uint64(0),
	}
	if DeviceVersion(version...) >= DeviceVersion(12, 0, 0) {
		appOpt["ActivateSuspended"] = uint64(1)
	}

	if len(xcTestOpt.appEnv) != 0 {
		for k, v := range xcTestOpt.appEnv {
			appEnv[k] = v
		}
	}

	if len(xcTestOpt.appOpt) != 0 {
		for k, v := range xcTestOpt.appEnv {
			appOpt[k] = v
		}
	}

	d.instruments.registerCallback("outputReceived:fromProcess:atTime:", func(m libimobiledevice.DTXMessageResult) {
		// fmt.Println("###### instruments ### -->", m.Aux[0])
		_out <- fmt.Sprintf("%s", m.Aux[0])
	})

	var pid int
	if pid, err = d.instruments.AppLaunch(bundleID,
		WithAppPath(appPath),
		WithEnvironment(appEnv),
		WithArguments(appArgs),
		WithOptions(appOpt),
		WithKillExisting(true),
	); err != nil {
		return _out, cancelFunc, err
	}

	// if err = d.instruments.startObserving(pid); err != nil {
	// 	return _out, cancelFunc, err
	// }

	if DeviceVersion(version...) >= DeviceVersion(12, 0, 0) {
		err = xcTestManager1.authorizeTestSession(pid)
	} else if DeviceVersion(version...) <= DeviceVersion(9, 0, 0) {
		err = xcTestManager1.initiateControlSessionForTestProcessID(pid)
	} else {
		err = xcTestManager1.initiateControlSessionForTestProcessIDProtocolVersion(pid, xcodeVersion)
	}
	if err != nil {
		return _out, cancelFunc, err
	}

	go func() {
		d.instruments.registerCallback("_Golang-iDevice_Over", func(_ libimobiledevice.DTXMessageResult) {
			cancelFunc()
		})

		<-ctx.Done()
		tmSrv1.close()
		tmSrv2.close()
		xcTestManager1.close()
		xcTestManager2.close()
		if _err := d.AppKill(pid); _err != nil {
			debugLog(fmt.Sprintf("xctest kill: %d", pid))
		}
		// time.Sleep(time.Second)
		close(_out)
		return
	}()

	return _out, cancelFunc, err
}

func (d *device) _uploadXCTestConfiguration(bundleID string, sessionId uuid.UUID, lookupResult map[string]interface{}) (pathXCTestCfg string, err error) {
	if _, err = d.HouseArrestService(); err != nil {
		return "", err
	}

	var appAfc Afc
	if appAfc, err = d.houseArrest.Container(bundleID); err != nil {
		return "", err
	}

	appTmpFilenames, err := appAfc.ReadDir("/tmp")
	if err != nil {
		return "", err
	}

	for _, tName := range appTmpFilenames {
		if strings.HasSuffix(tName, ".xctestconfiguration") {
			if _err := appAfc.Remove(fmt.Sprintf("/tmp/%s", tName)); _err != nil {
				debugLog(fmt.Sprintf("remove /tmp/%s: %s", tName, err))
				continue
			}
		}
	}

	nameExec := lookupResult["CFBundleExecutable"].(string)
	name := nameExec[:len(nameExec)-len("-Runner")]
	appPath := lookupResult["Path"].(string)

	pathXCTestCfg = fmt.Sprintf("/tmp/%s-%s.xctestconfiguration", name, strings.ToUpper(sessionId.String()))

	var content []byte
	if content, err = nskeyedarchiver.Marshal(
		nskeyedarchiver.NewXCTestConfiguration(
			nskeyedarchiver.NewNSUUID(sessionId.Bytes()),
			nskeyedarchiver.NewNSURL(fmt.Sprintf("%s/PlugIns/%s.xctest", appPath, name)),
			bundleID,
			appPath,
		),
	); err != nil {
		return "", err
	}

	if err = appAfc.WriteFile(pathXCTestCfg, content, AfcFileModeWr); err != nil {
		return "", err
	}

	return
}

func serverCheckInit(conn InnerConn) bool {
	if !checkRecvMagic(conn, true) {
		conn.Close()
		return false
	}

	buf := new(bytes.Buffer)
	b := make([]byte, 4)
	binary.LittleEndian.PutUint32(b, uint32(5))
	buf.Write(b)
	buf.Write(checkMagic[6:])

	err := conn.Write(buf.Bytes())
	if err != nil {
		log.Panic(err)
	}
	return true
}

func clientConnectInit(conn InnerConn) {
	buf := new(bytes.Buffer)
	b := make([]byte, 4)

	binary.LittleEndian.PutUint32(b, uint32(6))
	buf.Write(b)
	buf.Write(checkMagic[:6])

	err := conn.Write(buf.Bytes())
	if err != nil {
		log.Panic(err)
	}
	if !checkRecvMagic(conn, false) {
		conn.Close()
		log.Panic("connection failed non remote sib connection")
	}
}

func forwardingData(lConn, rConn net.Conn) {
	go func(lConn, rConn net.Conn) {
		if _, err := io.Copy(lConn, rConn); err != nil {
			lConn.Close()
			rConn.Close()
			if debugFlag {
				log.Println(err)
			}
			return
		}
	}(lConn, rConn)
	go func(lConn, rConn net.Conn) {
		if _, err := io.Copy(rConn, lConn); err != nil {
			lConn.Close()
			rConn.Close()
			if debugFlag {
				log.Println(err)
			}
			return
		}
	}(lConn, rConn)
}

<<<<<<< HEAD
// This is a meaningless bytes, which is only used to verify whether
=======
>>>>>>> 3de42ec1
// the connection is of the specified type
var checkMagic = [11]byte{0x61, 0x4F, 0x47, 0x32, 0x77, 0x6F, 0x53, 0x45, 0x45, 0x73, 0x2F}

func checkRecvMagic(conn InnerConn, isPrefix bool) bool {
	data, err := conn.Read(4)
	if err != nil {
		log.Panic(err)
	}
	data, err = conn.Read(int(binary.LittleEndian.Uint32(data)))
	if err != nil {
		log.Panic(err)
	}
	var subMagic []byte
	if isPrefix {
		subMagic = checkMagic[:6]
	} else {
		subMagic = checkMagic[6:]
	}
	return bytes.Equal(subMagic, data)
}<|MERGE_RESOLUTION|>--- conflicted
+++ resolved
@@ -49,13 +49,8 @@
 	}
 }
 
-<<<<<<< HEAD
 func NewRemoteConnect(ip string, port int, timeout int) *device {
 	client, err := libimobiledevice.NewUsbmuxClient(fmt.Sprintf("%s:%d", ip, port), time.Duration(timeout)*time.Second)
-=======
-func NewRemoteConnect(ip string, port int) *device {
-	client, err := libimobiledevice.NewUsbmuxClient(fmt.Sprintf("%s:%d", ip, port))
->>>>>>> 3de42ec1
 	if err != nil {
 		log.Panic(err)
 	}
@@ -1195,10 +1190,6 @@
 	}(lConn, rConn)
 }
 
-<<<<<<< HEAD
-// This is a meaningless bytes, which is only used to verify whether
-=======
->>>>>>> 3de42ec1
 // the connection is of the specified type
 var checkMagic = [11]byte{0x61, 0x4F, 0x47, 0x32, 0x77, 0x6F, 0x53, 0x45, 0x45, 0x73, 0x2F}
 
