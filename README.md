<p align="center">
  <img width="80px" src="https://raw.githubusercontent.com/SonicCloudOrg/sonic-server/main/logo.png">
</p>
<p align="center">🎉Library of Communicate with iOS devices implemented with Golang</p>

<<<<<<< HEAD
### This repo was fork from [gidevice](https://github.com/SonicCloudOrg/sonic-gidevice).
=======
### This repo was fork from [gidevice](https://github.com/electricbubble/gidevice) with  [MIT Lincese](https://github.com/electricbubble/gidevice/blob/main/LICENSE).
>>>>>>> 9f248521
We will optimize and customize based on this, and we will also provide our pr to the original repo by branch `feat/contribute_to_repo` after testing.

## Installation

```shell script
go get github.com/SonicCloudOrg/sonic-gidevice
```

#### Devices

```go
package main

import (
	giDevice "github.com/SonicCloudOrg/sonic-gidevice"
	"log"
)

func main() {
	usbmux, err := giDevice.NewUsbmux()
	if err != nil {
		log.Fatalln(err)
	}

	devices, err := usbmux.Devices()
	if err != nil {
		log.Fatal(err)
	}

	for _, dev := range devices {
		log.Println(dev.Properties().SerialNumber, dev.Properties().ProductID, dev.Properties().DeviceID)
	}
}

```

### GetValue

```go
package main

import (
	"encoding/json"
	"fmt"
	giDevice "github.com/SonicCloudOrg/sonic-gidevice"
	"log"
)

type DeviceDetail struct {
	DeviceName                string `json:"DeviceName,omitempty"`
	DeviceColor               string `json:"DeviceColor,omitempty"`
	DeviceClass               string `json:"DeviceClass,omitempty"`
	ProductVersion            string `json:"ProductVersion,omitempty"`
	ProductType               string `json:"ProductType,omitempty"`
	ProductName               string `json:"ProductName,omitempty"`
	ModelNumber               string `json:"ModelNumber,omitempty"`
	SerialNumber              string `json:"SerialNumber,omitempty"`
	SIMStatus                 string `json:"SIMStatus,omitempty"`
	PhoneNumber               string `json:"PhoneNumber,omitempty"`
	CPUArchitecture           string `json:"CPUArchitecture,omitempty"`
	ProtocolVersion           string `json:"ProtocolVersion,omitempty"`
	RegionInfo                string `json:"RegionInfo,omitempty"`
	TelephonyCapability       bool   `json:"TelephonyCapability,omitempty"`
	TimeZone                  string `json:"TimeZone,omitempty"`
	UniqueDeviceID            string `json:"UniqueDeviceID,omitempty"`
	WiFiAddress               string `json:"WiFiAddress,omitempty"`
	WirelessBoardSerialNumber string `json:"WirelessBoardSerialNumber,omitempty"`
	BluetoothAddress          string `json:"BluetoothAddress,omitempty"`
	BuildVersion              string `json:"BuildVersion,omitempty"`
}

func main() {
	usbmux, err := giDevice.NewUsbmux()
	if err != nil {
		log.Fatal(err)
	}

	devices, err := usbmux.Devices()
	if err != nil {
		log.Fatal(err)
	}

	if len(devices) == 0 {
		log.Fatal("No Device")
	}

	d := devices[0]

	detail, err1 := d.GetValue("", "")
	if err1 != nil {
		fmt.Errorf("get %s device detail fail : %w", d.Properties().SerialNumber, err1)
	}

	data, _ := json.Marshal(detail)
	d1 := &DeviceDetail{}
	json.Unmarshal(data, d1)
	fmt.Println(d1)
}
```

#### DeveloperDiskImage

```go
package main

import (
	"encoding/base64"
	giDevice "github.com/SonicCloudOrg/sonic-gidevice"
	"log"
)

func main() {
	usbmux, err := giDevice.NewUsbmux()
	if err != nil {
		log.Fatal(err)
	}

	devices, err := usbmux.Devices()
	if err != nil {
		log.Fatal(err)
	}

	if len(devices) == 0 {
		log.Fatal("No Device")
	}

	d := devices[0]

	imageSignatures, err := d.Images()
	if err != nil {
		log.Fatalln(err)
	}

	for i, imgSign := range imageSignatures {
		log.Printf("[%d] %s\n", i+1, base64.StdEncoding.EncodeToString(imgSign))
	}

	dmgPath := "/Applications/Xcode.app/Contents/Developer/Platforms/iPhoneOS.platform/DeviceSupport/14.4/DeveloperDiskImage.dmg"
	signaturePath := "/Applications/Xcode.app/Contents/Developer/Platforms/iPhoneOS.platform/DeviceSupport/14.4/DeveloperDiskImage.dmg.signature"

	err = d.MountDeveloperDiskImage(dmgPath, signaturePath)
	if err != nil {
		log.Fatalln(err)
	}
}

```

#### App

```go
package main

import (
	giDevice "github.com/SonicCloudOrg/sonic-gidevice"
	"log"
	"path/filepath"
)

func main() {
	usbmux, err := giDevice.NewUsbmux()
	if err != nil {
		log.Fatalln(err)
	}

	devices, err := usbmux.Devices()
	if err != nil {
		log.Fatalln(err)
	}

	if len(devices) == 0 {
		log.Fatalln("No Device")
	}

	d := devices[0]

	bundleID := "com.apple.Preferences"
	pid, err := d.AppLaunch(bundleID)
	if err != nil {
		log.Fatalln(err)
	}

	err = d.AppKill(pid)
	if err != nil {
		log.Fatalln(err)
	}

	runningProcesses, err := d.AppRunningProcesses()
	if err != nil {
		log.Fatalln(err)
	}

	for _, process := range runningProcesses {
		if process.IsApplication {
			log.Printf("%4d\t%-24s\t%-36s\t%s\n", process.Pid, process.Name, filepath.Base(process.RealAppName), process.StartDate)
		}
	}
}

```

#### Screenshot

```go
package main

import (
	giDevice "github.com/SonicCloudOrg/sonic-gidevice"
	"image"
	"image/jpeg"
	"image/png"
	"log"
	"os"
)

func main() {
	usbmux, err := giDevice.NewUsbmux()
	if err != nil {
		log.Fatalln(err)
	}

	devices, err := usbmux.Devices()
	if err != nil {
		log.Fatalln(err)
	}

	if len(devices) == 0 {
		log.Fatalln("No Device")
	}

	d := devices[0]

	raw, err := d.Screenshot()
	if err != nil {
		log.Fatalln(err)
	}

	img, format, err := image.Decode(raw)
	if err != nil {
		log.Fatalln(err)
	}
	userHomeDir, _ := os.UserHomeDir()
	file, err := os.Create(userHomeDir + "/Desktop/s1." + format)
	if err != nil {
		log.Fatalln(err)
	}
	defer func() { _ = file.Close() }()
	switch format {
	case "png":
		err = png.Encode(file, img)
	case "jpeg":
		err = jpeg.Encode(file, img, nil)
	}
	if err != nil {
		log.Fatalln(err)
	}
	log.Println(file.Name())
}

```

#### SimulateLocation

```go
package main

import (
	giDevice "github.com/SonicCloudOrg/sonic-gidevice"
	"log"
)

func main() {
	usbmux, err := giDevice.NewUsbmux()
	if err != nil {
		log.Fatalln(err)
	}

	devices, err := usbmux.Devices()
	if err != nil {
		log.Fatalln(err)
	}

	if len(devices) == 0 {
		log.Fatalln("No Device")
	}

	d := devices[0]

	// https://api.map.baidu.com/lbsapi/getpoint/index.html
	if err = d.SimulateLocationUpdate(116.024067, 40.362639, giDevice.CoordinateSystemBD09); err != nil {
		log.Fatalln(err)
	}

	// https://developer.amap.com/tools/picker
	// https://lbs.qq.com/tool/getpoint/index.html
	// if err = d.SimulateLocationUpdate(120.116979, 30.252876, giDevice.CoordinateSystemGCJ02); err != nil {
	// 	log.Fatalln(err)
	// }

	// if err = d.SimulateLocationUpdate(121.499763, 31.239580,giDevice.CoordinateSystemWGS84); err != nil {
	// if err = d.SimulateLocationUpdate(121.499763, 31.239580); err != nil {
	// 	log.Fatalln(err)
	// }

	// err = d.SimulateLocationRecover()
	// if err != nil {
	// 	log.Fatalln(err)
	// }
}

```

#### XCTest

```go
package main

import (
	"fmt"
	giDevice "github.com/SonicCloudOrg/sonic-gidevice"
	"log"
	"os"
	"os/signal"
)

func main() {
	usbmux, err := giDevice.NewUsbmux()
	if err != nil {
		log.Fatal(err)
	}

	devices, err := usbmux.Devices()
	if err != nil {
		log.Fatal(err)
	}

	if len(devices) == 0 {
		log.Fatal("No Device")
	}

	d := devices[0]

	out, cancel, err := d.XCTest("com.leixipaopao.WebDriverAgentRunner.xctrunner")
	if err != nil {
		log.Fatal(err)
	}

	done := make(chan os.Signal, 1)
	signal.Notify(done, os.Interrupt)

	go func() {
		for s := range out {
			fmt.Print(s)
		}
	}()

	<-done
	cancel()
	fmt.Println()
	log.Println("DONE")
}

```

#### Connect and Forward

```go
package main

import (
	"fmt"
	giDevice "github.com/SonicCloudOrg/sonic-gidevice"
	"io"
	"log"
	"net"
	"os"
	"os/signal"
	"time"
	"syscall"
)

func main() {
	usbmux, err := giDevice.NewUsbmux()
	if err != nil {
		log.Fatal(err)
	}

	devices, err := usbmux.Devices()
	if err != nil {
		log.Fatal(err)
	}

	if len(devices) == 0 {
		log.Fatal("No Device")
	}

	d := devices[0]

	localPort, remotePort := 8100, 8100

	listener, err := net.Listen("tcp", fmt.Sprintf(":%d", localPort))

	go func(listener net.Listener) {
		for {
			var accept net.Conn
			if accept, err = listener.Accept(); err != nil {
				log.Println("accept:", err)
			}

			fmt.Println("accept", accept.RemoteAddr())

			rInnerConn, err := d.NewConnect(remotePort)
			if err != nil {
				log.Println(err)
				os.Exit(0)
			}

			rConn := rInnerConn.RawConn()
			_ = rConn.SetDeadline(time.Time{})

			go func(lConn net.Conn) {
				go func(lConn, rConn net.Conn) {
					if _, err := io.Copy(lConn, rConn); err != nil {
						//do sth
					}
				}(lConn, rConn)
				go func(lConn, rConn net.Conn) {
					if _, err := io.Copy(rConn, lConn); err != nil {
						//do sth
					}
				}(lConn, rConn)
			}(accept)
		}
	}(listener)

	done := make(chan os.Signal, syscall.SIGTERM)
	signal.Notify(done, os.Interrupt, os.Kill)
	<-done
}
```<|MERGE_RESOLUTION|>--- conflicted
+++ resolved
@@ -3,11 +3,7 @@
 </p>
 <p align="center">🎉Library of Communicate with iOS devices implemented with Golang</p>
 
-<<<<<<< HEAD
-### This repo was fork from [gidevice](https://github.com/SonicCloudOrg/sonic-gidevice).
-=======
 ### This repo was fork from [gidevice](https://github.com/electricbubble/gidevice) with  [MIT Lincese](https://github.com/electricbubble/gidevice/blob/main/LICENSE).
->>>>>>> 9f248521
 We will optimize and customize based on this, and we will also provide our pr to the original repo by branch `feat/contribute_to_repo` after testing.
 
 ## Installation
