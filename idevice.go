--- conflicted
+++ resolved
@@ -78,11 +78,9 @@
 	GetIconPNGData(bundleId string) (raw *bytes.Buffer, err error)
 	GetInterfaceOrientation() (orientation OrientationState, err error)
 
-<<<<<<< HEAD
 	WebInspectorService() (webInspector WebInspector, err error)
-=======
+
 	GetPerfmon(opts *PerfmonOption) (out chan interface{}, outCancel context.CancelFunc, perfErr error)
->>>>>>> d5f8a038
 }
 
 type DeviceProperties = libimobiledevice.DeviceProperties
